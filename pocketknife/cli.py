import typer
import subprocess
import json
from pathlib import Path
from rich.console import Console
from rich.table import Table
from concurrent.futures import ThreadPoolExecutor, as_completed
import threading

app = typer.Typer(help="Pocketknife CLI: Syntactic sugar for poktroll operations.")

# Create a subcommand group for specific treasury operations
treasury_app = typer.Typer(help="Specific treasury operations (use main 'treasury' command for full analysis)")
app.add_typer(treasury_app, name="treasury-tools")
console = Console()

@app.callback(invoke_without_command=True)
def main(ctx: typer.Context):
    """
    Pocketknife CLI: Syntactic sugar for poktroll operations.
    
    Available commands:
    - add-services: Add or modify services from file
    - delete-keys: Delete keys from keyring
    - fetch-suppliers: Fetch supplier addresses
<<<<<<< HEAD
    - stake-apps: Stake applications (single or batch)
=======
>>>>>>> e2fd61c9
    - treasury: Calculate treasury balances
    - unstake: Mass-unstake operations
    - treasury-tools: Specific treasury operations
    """
    if ctx.invoked_subcommand is None:
        console.print("[bold blue]Pocketknife CLI[/bold blue]")
        console.print("Syntactic sugar for poktroll operations.\n")

        console.print("[bold]Available Commands:[/bold]")
        console.print("  [cyan]add-services[/cyan]     Add or modify services from file")
        console.print("  [cyan]delete-keys[/cyan]      Delete keys from keyring")
        console.print("  [cyan]fetch-suppliers[/cyan]  Fetch supplier addresses")
<<<<<<< HEAD
        console.print("  [cyan]stake-apps[/cyan]       Stake applications (single or batch)")
=======
>>>>>>> e2fd61c9
        console.print("  [cyan]treasury[/cyan]         Calculate treasury balances")
        console.print("  [cyan]treasury-tools[/cyan]   Specific treasury operations")
        console.print("  [cyan]unstake[/cyan]          Mass-unstake operations")
        
        console.print("\n[dim]Use 'pocketknife [COMMAND] --help' for more information about a command.[/dim]")
        ctx.exit(0)

@treasury_app.callback(invoke_without_command=True)
def treasury_main(ctx: typer.Context):
    """
    Specific treasury operations (use main 'treasury' command for full analysis).
    
    Available subcommands:
    - app-stakes: Calculate app stake balances
    - delegator-stakes: Calculate delegator stake balances
    - liquid-balance: Calculate liquid balances
    - node-stakes: Calculate node stake balances
    - validator-stakes: Calculate validator stake balances
    """
    if ctx.invoked_subcommand is None:
        console.print("[bold blue]Treasury Tools[/bold blue]")
        console.print("Specific treasury operations (use main 'treasury' command for full analysis).\n")
        
        console.print("[bold]Available Subcommands:[/bold]")
        console.print("  [cyan]app-stakes[/cyan]       Calculate app stake balances")
        console.print("  [cyan]delegator-stakes[/cyan] Calculate delegator stake balances")
        console.print("  [cyan]liquid-balance[/cyan]   Calculate liquid balances")
        console.print("  [cyan]node-stakes[/cyan]      Calculate node stake balances")
        console.print("  [cyan]validator-stakes[/cyan] Calculate validator stake balances")
        console.print("\n[dim]All subcommands support both text files (one address per line)")
        console.print("and JSON files (extracts from appropriate array section).[/dim]")
        
        console.print("\n[dim]Use 'pocketknife treasury-tools [SUBCOMMAND] --help' for more information.[/dim]")
        ctx.exit(0)

@app.command()
def add_services(
    services_file: Path = typer.Argument(..., help="Path to services file (tab or space-separated)"),
    network: str = typer.Argument(..., help="Network: 'main' or 'beta'"),
    from_address: str = typer.Argument(..., help="Address/key name for --from flag"),
    home_dir: Path = typer.Option(Path.home() / ".pocket", "--home", "-d", help="Home directory for pocketd"),
    dry_run: bool = typer.Option(False, "--dry-run", help="Show commands without executing"),
    wait_time: int = typer.Option(5, "--wait", "-w", help="Seconds to wait between transactions"),
):
    """
    Add or modify services on Pocket Network from a file.

    This command reads a file with service definitions and executes
    pocketd tx service add-service for each one.

    Arguments:
    - services_file: Path to file with services (tab or space-separated)
    - network: Network to use ('main' or 'beta')
    - from_address: Address/key name for --from flag

    Options:
    - --home, -d: Home directory for pocketd (default: ~/.pocket)
    - --dry-run: Show commands without executing
    - --wait, -w: Seconds to wait between transactions (default: 5)

    File format (tab or space-separated):
    service_id<TAB>service_description<TAB>CUTTM
    OR
    service_id service_description CUTTM

    Example:
    eth	Ethereum	1
    bitcoin	Bitcoin	2
    polygon "Polygon Network" 3

    Examples:
    - pocketknife add-services services.txt main my-key
    - pocketknife add-services services.txt beta my-key --home ~/.poktroll
    - pocketknife add-services services.txt main my-key --dry-run

    IMPORTANT: Check current fees by running:
    pocketd query service params --node <NODE_URL>
    This command uses a default fee of 20000upokt.
    """
    import time
    import re

    # Validate network and set node URL and chain ID
    network_config = {
        "main": {
            "node_url": "https://shannon-grove-rpc.mainnet.poktroll.com",
            "chain_id": "pocket"
        },
        "beta": {
            "node_url": "https://shannon-testnet-grove-rpc.beta.poktroll.com",
            "chain_id": "pocket-beta"
        }
    }

    if network not in network_config:
        console.print(f"[red]Error: Invalid network '{network}'. Must be 'main' or 'beta'[/red]")
        raise typer.Exit(1)

    node_url = network_config[network]["node_url"]
    chain_id = network_config[network]["chain_id"]

    # Check if services file exists
    if not services_file.exists():
        console.print(f"[red]Error: Services file not found: {services_file}[/red]")
        raise typer.Exit(1)

    # Check if pocketd command is available
    if subprocess.run(["which", "pocketd"], capture_output=True).returncode != 0:
        console.print("[red]Error: pocketd command not found.[/red]")
        raise typer.Exit(1)

    # Display configuration
    if dry_run:
        console.print("[yellow]DRY RUN MODE - Commands will be displayed but not executed[/yellow]\n")

    console.print("[bold blue]Adding or modifying services on Pocket Network[/bold blue]")
    console.print(f"[cyan]Services file:[/cyan] {services_file}")
    console.print(f"[cyan]Network:[/cyan] {network}")
    console.print(f"[cyan]Node:[/cyan] {node_url}")
    console.print(f"[cyan]Chain ID:[/cyan] {chain_id}")
    console.print(f"[cyan]Home:[/cyan] {home_dir}")
    console.print(f"[cyan]From address:[/cyan] {from_address}")
    console.print()

    # Parse services file
    services = []
    try:
        with services_file.open('r') as f:
            for line_num, line in enumerate(f, 1):
                line = line.strip()

                # Skip empty lines and comments
                if not line or line.startswith('#'):
                    continue

                # Try tab-separated first
                parts = line.split('\t')
                if len(parts) == 3:
                    service_id, service_description, cuttm = parts
                else:
                    # Fall back to space-separated
                    # Handle quoted strings
                    parts = re.findall(r'(?:[^\s"]|"(?:\\.|[^"])*")+', line)
                    if len(parts) >= 3:
                        service_id = parts[0].strip('"')
                        service_description = parts[1].strip('"')
                        cuttm = parts[2].strip('"')
                    else:
                        console.print(f"[yellow]Warning: Skipping invalid line {line_num}: {line}[/yellow]")
                        continue

                services.append({
                    'service_id': service_id,
                    'service_description': service_description,
                    'cuttm': cuttm
                })

    except Exception as e:
        console.print(f"[red]Error reading services file:[/red] {e}")
        raise typer.Exit(1)

    if not services:
        console.print("[red]No valid services found in file.[/red]")
        raise typer.Exit(1)

    console.print(f"[green]Found {len(services)} service(s) to process[/green]")
    console.print()

    # Process services
    success_count = 0
    error_count = 0

    for i, service in enumerate(services, 1):
        service_id = service['service_id']
        service_description = service['service_description']
        cuttm = service['cuttm']

        # Build command
        cmd = [
            "pocketd", "tx", "service", "add-service",
            service_id, service_description, cuttm,
            "--node", node_url,
            "--fees", "20000upokt",
            "--from", from_address,
            "--chain-id", chain_id,
            "--home", str(home_dir),
            "--unordered",
            "--timeout-duration=60s",
            "--yes"
        ]

        if dry_run:
            console.print(f"[{i}] {' '.join(cmd)}")
        else:
            console.print(f"[{i}] Adding/modifying service: {service_id} ({service_description}) with CUTTM: {cuttm}")

            try:
                result = subprocess.run(cmd, capture_output=True, text=True, timeout=120)

                # Check if successful (exit code 0 and no meaningful raw_log error)
                if result.returncode == 0 and ('raw_log: ""' in result.stdout or 'raw_log' not in result.stdout):
                    success_count += 1
                    console.print("  [green]✅ Success[/green]")

                    # Extract transaction hash
                    tx_hash_match = re.search(r'txhash:\s*([A-Fa-f0-9]+)', result.stdout)
                    if tx_hash_match:
                        console.print(f"  [dim]Transaction hash: {tx_hash_match.group(1)}[/dim]")

                else:
                    error_count += 1
                    console.print("  [red]❌ Failed[/red]")

                    # Try to extract error details
                    if 'raw_log' in result.stdout and 'raw_log: ""' not in result.stdout:
                        raw_log_match = re.search(r'raw_log:\s*(.+?)(?:\n|$)', result.stdout)
                        if raw_log_match:
                            console.print(f"  [red]Error: {raw_log_match.group(1)}[/red]")
                    elif result.returncode != 0:
                        console.print(f"  [red]Exit code: {result.returncode}[/red]")
                        if result.stderr:
                            console.print(f"  [red]Error: {result.stderr[:200]}[/red]")

            except subprocess.TimeoutExpired:
                error_count += 1
                console.print("  [red]❌ Timeout[/red]")
            except Exception as e:
                error_count += 1
                console.print(f"  [red]❌ Error: {e}[/red]")

            console.print()

            # Wait between transactions (except for last one)
            if i < len(services):
                console.print(f"  Waiting {wait_time} seconds before next transaction...")
                for sec in range(wait_time):
                    progress = "=" * (sec + 1)
                    console.print(f"\r  [{sec+1}/{wait_time}] {progress}", end="")
                    time.sleep(1)
                console.print(f"\r  [{wait_time}/{wait_time}] ✓ Ready for next transaction")
                console.print()

    # Summary
    console.print("=" * 60)
    console.print("[bold]Summary:[/bold]")
    console.print(f"Total services processed: {len(services)}")
    if not dry_run:
        console.print(f"Successful operations: {success_count}")
        console.print(f"Failed operations: {error_count}")
    console.print("=" * 60)

    if dry_run:
        console.print("\n[yellow]DRY RUN completed. Use without --dry-run to execute.[/yellow]")
    elif error_count > 0:
        console.print("\n[red]Some services failed. Check output above for details.[/red]")
        raise typer.Exit(1)
    else:
        console.print("\n[green]All services added/modified successfully![/green]")


@app.command()
def delete_keys(
    dry_run: bool = typer.Option(False, "--dry-run", help="Show commands that would be executed without running them"),
    keyring_name: str = typer.Option("os", "--keyring", help="Name of the keyring to delete keys from (default: os)"),
    pattern: str = typer.Option(None, "--pattern", help="Delete only keys containing this pattern (e.g., 'grove-app')"),
):
    """
    Delete all keys or pattern-matched keys in a specified keyring using pocketd.
    
    WARNING: This will permanently delete keys! Make sure you have backups.
    
    Optional options:
    --dry-run: Show commands that would be executed without running them
    --keyring: Name of the keyring to delete keys from (default: os)
    --pattern: Delete only keys containing this pattern (e.g., 'grove-app')
    """
    # Check if pocketd command is available
    if not subprocess.run(["which", "pocketd"], capture_output=True).returncode == 0:
        console.print("[red]Error: pocketd command not found.[/red]")
        raise typer.Exit(1)

    # Display configuration
    if dry_run:
        console.print("[yellow]DRY RUN MODE - Commands will be displayed but not executed[/yellow]\n")

    console.print(f"[cyan]Deleting keys in keyring: {keyring_name}[/cyan]")
    if pattern:
        console.print(f"[cyan]Pattern: keys containing '{pattern}'[/cyan]")
    console.print()

    # Warning prompt for non-dry-run
    if not dry_run:
        console.print(f"[red]⚠️  WARNING: This will permanently delete keys from keyring '{keyring_name}'[/red]")
        if pattern:
            console.print(f"[red]    Keys to delete: all keys containing '{pattern}'[/red]")
        else:
            console.print("[red]    ALL keys in the keyring will be deleted[/red]")
        
        confirmation = typer.prompt("\nAre you sure you want to continue? (type 'yes' to confirm)")
        if confirmation != "yes":
            console.print("[yellow]Operation cancelled.[/yellow]")
            raise typer.Exit(0)
        console.print()

    # Counter for tracking deletions
    total_count = 0
    success_count = 0
    error_count = 0
    not_found_count = 0

    # Get list of all keys in keyring first
    console.print(f"[yellow]Getting list of all keys in keyring '{keyring_name}'...[/yellow]")
    
    list_cmd = ["pocketd", "keys", "list", "--keyring-backend", keyring_name]
    result = subprocess.run(list_cmd, capture_output=True, text=True)
    
    if result.returncode != 0:
        console.print(f"[red]Error: Failed to list keys in keyring '{keyring_name}'[/red]")
        console.print("[red]Make sure the keyring exists and is accessible.[/red]")
        raise typer.Exit(1)
    
    # Extract key names from YAML output format (lines with "name: keyname")
    key_names = []
    lines = result.stdout.split('\n')
    for line in lines:
        stripped_line = line.strip()
        if stripped_line.startswith('name: '):
            key_name = stripped_line.split('name: ')[1].strip()
            key_names.append(key_name)
    all_key_names = key_names
    
    if not all_key_names:
        console.print(f"[yellow]No keys found in keyring '{keyring_name}'[/yellow]")
        raise typer.Exit(0)
    
    # Filter keys by pattern if provided
    if pattern:
        key_names_to_delete = [key for key in all_key_names if pattern in key]
        console.print(f"[cyan]Found {len(key_names_to_delete)} keys containing '{pattern}' out of {len(all_key_names)} total keys:[/cyan]")
        if not key_names_to_delete:
            console.print(f"[yellow]No keys found containing pattern '{pattern}'[/yellow]")
            raise typer.Exit(0)
    else:
        key_names_to_delete = all_key_names
        console.print(f"[cyan]Found {len(key_names_to_delete)} keys to delete:[/cyan]")
    
    # Show keys that will be deleted
    for key_name in key_names_to_delete:
        console.print(f"  - {key_name}")
    console.print()
    
    # Delete each key
    if pattern:
        console.print(f"[yellow]Deleting keys containing '{pattern}'...[/yellow]")
    else:
        console.print("[yellow]Deleting all keys...[/yellow]")
    console.print("----------------------------------------")
    
    for key_name in key_names_to_delete:
        if key_name:
            total_count += 1
            
            cmd = ["pocketd", "keys", "delete", "--keyring-backend", keyring_name, "--yes", key_name]
            
            if dry_run:
                console.print(f"[{total_count}] {' '.join(cmd)}")
            else:
                console.print(f"[{total_count}] Deleting key: {key_name} ... ", end="")
                
                result = subprocess.run(cmd, capture_output=True, text=True)
                
                if result.returncode == 0:
                    success_count += 1
                    console.print("[green]✅ Success[/green]")
                else:
                    error_count += 1
                    console.print("[red]❌ Failed[/red]")
                    console.print(f"  [red]Error: {result.stderr.strip()}[/red]")

    # Display summary
    console.print()
    console.print("=========================================")
    console.print("[bold]Deletion Summary:[/bold]")
    console.print(f"Total keys processed: {total_count}")
    if not dry_run:
        console.print(f"Successfully deleted: {success_count}")
        if not_found_count > 0:
            console.print(f"Keys not found: {not_found_count}")
        console.print(f"Failed deletions: {error_count}")
    console.print("=========================================")

    if dry_run:
        console.print("\n[yellow]DRY RUN completed. Use the command without --dry-run to execute the deletions.[/yellow]")
    elif error_count > 0:
        console.print("\n[red]Some keys failed to be deleted. Please check the output above for details.[/red]")
        raise typer.Exit(1)
    else:
        console.print("\n[green]All keys have been deleted successfully![/green]")


@app.command()
def stake_apps(
    ctx: typer.Context,
    address: str = typer.Argument(None, help="Application address (single mode)"),
    amount: int = typer.Argument(None, help="Amount to stake in upokt (single mode)"),
    service_id: str = typer.Argument(None, help="Service ID (single mode)"),
    batch_file: Path = typer.Option(None, "--file", "-f", help="Batch file (format: address service_id amount per line)"),
    delegate: str = typer.Option(None, "--delegate", help="Gateway address to delegate to after staking"),
    dry_run: bool = typer.Option(False, "--dry-run", help="Show commands without executing"),
    node: str = typer.Option(None, "--node", help="Custom RPC endpoint"),
    home: Path = typer.Option(None, "--home", help="Home directory for pocketd"),
    keyring_backend: str = typer.Option(None, "--keyring-backend", help="Keyring backend"),
    chain_id: str = typer.Option("pocket", "--chain-id", help="Chain ID"),
):
    """
    Stake applications on Pocket Network (single or batch mode).

    SINGLE MODE:
      pocketknife stake-apps <address> <amount> <service_id> [OPTIONS]

    BATCH MODE:
      pocketknife stake-apps --file <file> [OPTIONS]

    Arguments (Single mode):
    - address: Application address to stake from
    - amount: Amount to stake (in upokt, without suffix)
    - service_id: Service ID to stake for

    Options:
    - --file, -f: Batch file (format: address service_id amount per line)
    - --delegate: Gateway address to delegate to after staking (60s delay)
    - --dry-run: Show commands without executing
    - --node: Custom RPC endpoint
    - --home: Home directory for pocketd
    - --keyring-backend: Keyring backend
    - --chain-id: Chain ID (default: pocket)

    Examples:
    - pocketknife stake-apps pokt1abc... 1000000 anvil
    - pocketknife stake-apps --file stakes.txt
    - pocketknife stake-apps pokt1abc... 1000000 anvil --delegate pokt1gateway...
    - pocketknife stake-apps --file stakes.txt --dry-run

    Batch file format:
    pokt1abc... anvil 1000000
    pokt1def... ethereum 2000000

    Notes:
    - Amount is in upokt (will add 'upokt' suffix automatically)
    - Stake fees: 200000upokt (automatic)
    - Delegation fees: 20000upokt (automatic)
    - 60s delay between stake and delegation
    """
    import time
    import tempfile
    import yaml

    # Determine mode
    if batch_file:
        # Batch mode
        if address or amount or service_id:
            console.print("[red]Error: Cannot use positional arguments with --file[/red]")
            raise typer.Exit(1)
        mode = "batch"
    else:
        # Single mode
        if not address or amount is None or not service_id:
            console.print("[red]Error: Single mode requires address, amount, and service_id[/red]")
            console.print("[yellow]Usage: pocketknife stake-apps <address> <amount> <service_id>[/yellow]")
            console.print("[yellow]Or use --file for batch mode[/yellow]")
            raise typer.Exit(1)
        mode = "single"

    # Check pocketd
    if subprocess.run(["which", "pocketd"], capture_output=True).returncode != 0:
        console.print("[red]Error: pocketd command not found.[/red]")
        raise typer.Exit(1)

    # Display header
    console.print("=" * 60)
    if mode == "single":
        console.print("[bold blue]Pocket Application Staking (Single)[/bold blue]")
    else:
        console.print("[bold blue]Pocket Application Staking (Batch)[/bold blue]")
    console.print("=" * 60)
    console.print()

    if dry_run:
        console.print("[yellow]DRY RUN MODE[/yellow]\n")

    # Display configuration
    console.print("[yellow]Configuration:[/yellow]")
    console.print(f"[blue]Mode: {mode.title()}[/blue]")
    if mode == "batch":
        console.print(f"[blue]File: {batch_file}[/blue]")
    else:
        console.print(f"[blue]Address: {address}[/blue]")
        console.print(f"[blue]Amount: {amount}upokt[/blue]")
        console.print(f"[blue]Service ID: {service_id}[/blue]")
    if home:
        console.print(f"[blue]Home: {home}[/blue]")
    if keyring_backend:
        console.print(f"[blue]Keyring backend: {keyring_backend}[/blue]")
    console.print(f"[blue]Chain ID: {chain_id}[/blue]")
    if node:
        console.print(f"[blue]Node: {node}[/blue]")
    if delegate:
        console.print(f"[blue]Delegate to: {delegate}[/blue]")
    console.print()

    def build_flags():
        """Build common pocketd flags"""
        flags = ["--chain-id", chain_id]
        if node:
            flags.extend(["--node", node])
        if home:
            flags.extend(["--home", str(home)])
        if keyring_backend:
            flags.extend(["--keyring-backend", keyring_backend])
        return flags

    def stake_application(from_addr, stake_amount, stake_service_id):
        """Stake a single application"""
        console.print(f"[blue]🚀 Staking application for {from_addr}...[/blue]")
        console.print(f"[yellow]   Amount: {stake_amount}upokt[/yellow]")
        console.print(f"[yellow]   Service ID: {stake_service_id}[/yellow]")

        # Create YAML config
        config_data = {
            'stake_amount': f"{stake_amount}upokt",
            'service_ids': [stake_service_id]
        }

        if dry_run:
            console.print("[yellow]🔍 [DRY RUN] Would create config:[/yellow]")
            console.print(f"[dim]{yaml.dump(config_data, default_flow_style=False)}[/dim]")
        else:
            # Write to temp file
            with tempfile.NamedTemporaryFile(mode='w', suffix='.yaml', delete=False) as f:
                yaml.dump(config_data, f)
                config_file = f.name
            console.print(f"[green]✅ Created config: {config_file}[/green]")

        # Build stake command
        cmd = [
            "pocketd", "tx", "application", "stake-application",
            f"--config={config_file if not dry_run else '/tmp/stake_app_config.yaml'}",
            f"--from={from_addr}",
            *build_flags(),
            "--fees=200000upokt",
            "--yes"
        ]

        if dry_run:
            console.print(f"[yellow]🔍 [DRY RUN] Would execute:[/yellow]")
            console.print(f"[dim]{' '.join(cmd)}[/dim]")
            console.print(f"[green]✅ [DRY RUN] Would successfully stake[/green]")
            return True

        console.print(f"[blue]🔨 Executing stake command...[/blue]")
        try:
            result = subprocess.run(cmd, capture_output=True, text=True, timeout=120)
            if result.returncode == 0:
                console.print(f"[green]✅ Successfully staked application for {from_addr}[/green]")
                return True
            else:
                console.print(f"[red]❌ Failed to stake application for {from_addr}[/red]")
                if result.stderr:
                    console.print(f"[red]Error: {result.stderr[:200]}[/red]")
                return False
        except subprocess.TimeoutExpired:
            console.print(f"[red]❌ Timeout staking {from_addr}[/red]")
            return False
        except Exception as e:
            console.print(f"[red]❌ Error: {e}[/red]")
            return False
        finally:
            if not dry_run:
                try:
                    import os
                    os.unlink(config_file)
                except:
                    pass

    def delegate_to_gateway(from_addr, gateway_addr, skip_wait=False):
        """Delegate to gateway"""
        if not skip_wait:
            if dry_run:
                console.print("[yellow]🔍 [DRY RUN] Would wait 60 seconds...[/yellow]")
            else:
                console.print("[blue]⏳ Waiting 60 seconds before delegation...[/blue]")
                time.sleep(60)

        console.print(f"[blue]🔗 Delegating {from_addr} to gateway {gateway_addr}...[/blue]")

        cmd = [
            "pocketd", "tx", "application", "delegate-to-gateway",
            gateway_addr,
            f"--from={from_addr}",
            *build_flags(),
            "--fees=20000upokt",
            "--yes"
        ]

        if dry_run:
            console.print(f"[yellow]🔍 [DRY RUN] Would execute:[/yellow]")
            console.print(f"[dim]{' '.join(cmd)}[/dim]")
            console.print(f"[green]✅ [DRY RUN] Would successfully delegate[/green]")
            return True

        console.print(f"[blue]🔨 Executing delegate command...[/blue]")
        try:
            result = subprocess.run(cmd, capture_output=True, text=True, timeout=120)
            if result.returncode == 0:
                console.print(f"[green]✅ Successfully delegated {from_addr} to gateway[/green]")
                return True
            else:
                console.print(f"[red]❌ Failed to delegate {from_addr}[/red]")
                if result.stderr:
                    console.print(f"[red]Error: {result.stderr[:200]}[/red]")
                return False
        except subprocess.TimeoutExpired:
            console.print(f"[red]❌ Timeout delegating {from_addr}[/red]")
            return False
        except Exception as e:
            console.print(f"[red]❌ Error: {e}[/red]")
            return False

    if mode == "single":
        # Single stake
        success = stake_application(address, amount, service_id)

        if success and delegate:
            delegate_to_gateway(address, delegate)

        console.print()
        if success:
            console.print("[green]🎉 Single stake operation completed![/green]")
        else:
            console.print("[red]💥 Single stake operation failed![/red]")
            raise typer.Exit(1)

    else:
        # Batch mode
        if not batch_file.exists():
            console.print(f"[red]Error: File not found: {batch_file}[/red]")
            raise typer.Exit(1)

        # Parse file
        stakes = []
        with batch_file.open('r') as f:
            for line_num, line in enumerate(f, 1):
                line = line.strip()
                if not line or line.startswith('#'):
                    continue

                parts = line.split()
                if len(parts) != 3:
                    console.print(f"[yellow]Warning: Skipping invalid line {line_num}: {line}[/yellow]")
                    continue

                stakes.append({
                    'address': parts[0],
                    'service_id': parts[1],
                    'amount': parts[2]
                })

        if not stakes:
            console.print("[red]No valid stakes found in file[/red]")
            raise typer.Exit(1)

        console.print(f"[green]Found {len(stakes)} stake(s) to process[/green]")
        console.print()

        # Phase 1: Staking
        console.print("[blue]🚀 PHASE 1: STAKING APPLICATIONS[/blue]")
        console.print("[blue]================================[/blue]")
        console.print()

        successful_stakes = []
        failed_stakes = 0

        for i, stake in enumerate(stakes, 1):
            console.print(f"[blue]Processing {i}/{len(stakes)}...[/blue]")
            if stake_application(stake['address'], stake['amount'], stake['service_id']):
                successful_stakes.append(stake['address'])
            else:
                failed_stakes += 1
            console.print()

        # Phase 2: Delegation
        if delegate and successful_stakes:
            console.print()
            console.print("[blue]🔗 PHASE 2: DELEGATING TO GATEWAY[/blue]")
            console.print("[blue]=================================[/blue]")
            console.print()

            console.print(f"[yellow]Will delegate {len(successful_stakes)} addresses to: {delegate}[/yellow]")

            if dry_run:
                console.print("[yellow]🔍 [DRY RUN] Would wait 60 seconds...[/yellow]")
            else:
                console.print("[blue]⏳ Waiting 60 seconds before delegations...[/blue]")
                time.sleep(60)

            console.print()

            successful_delegations = 0
            failed_delegations = 0

            for addr in successful_stakes:
                if delegate_to_gateway(addr, delegate, skip_wait=True):
                    successful_delegations += 1
                else:
                    failed_delegations += 1
                console.print()

        # Summary
        console.print("=" * 60)
        console.print("[bold]📊 BATCH PROCESSING REPORT[/bold]")
        console.print("=" * 60)
        console.print(f"Total lines processed: {len(stakes)}")
        console.print(f"[green]Successful stakes: {len(successful_stakes)}[/green]")
        console.print(f"[red]Failed stakes: {failed_stakes}[/red]")
        if delegate:
            console.print(f"[green]Successful delegations: {successful_delegations}[/green]")
            console.print(f"[red]Failed delegations: {failed_delegations}[/red]")
        console.print("=" * 60)


@app.command()
def fetch_suppliers(
    ctx: typer.Context,
    output_file: Path = typer.Option(None, "--output-file", help="Path to save the operator addresses"),
    owner_address: str = typer.Option(None, "--owner-address", help="Owner address to fetch suppliers for"),
):
    """
    Fetch all supplier operator addresses for a given owner address and save to file.
    
    Required options:
    --owner-address: Owner address to fetch suppliers for
    --output-file: Path to save the operator addresses
    """
    # Check for missing required options
    if output_file is None or owner_address is None:
        console.print("[red]Error: Missing required options[/red]\n")
        console.print("[bold]Fetch Suppliers Command Help:[/bold]")
        console.print("Fetch all supplier operator addresses for a given owner address and save to file.\n")
        console.print("[bold]Required Options:[/bold]")
        console.print("  [cyan]--owner-address[/cyan]  Owner address to fetch suppliers for")
        console.print("  [cyan]--output-file[/cyan]    Path to save the operator addresses")
        console.print("\n[bold]Example:[/bold]")
        console.print("  pocketknife fetch-suppliers --owner-address pokt1abc123... --output-file suppliers.txt")
        console.print("\n[dim]Use 'pocketknife fetch-suppliers --help' for full help.[/dim]")
        raise typer.Exit(1)
    
    # Validate owner address format
    if not owner_address.startswith("pokt1") or len(owner_address) != 43:
        console.print(f"[red]Invalid owner address format:[/red] {owner_address}")
        console.print("[yellow]Expected format: pokt1... (43 characters)[/yellow]")
        raise typer.Exit(1)
    
    # Fetch suppliers
    operator_addresses = fetch_suppliers_for_owner(owner_address)
    
    if not operator_addresses:
        console.print(f"[red]No suppliers found for owner address: {owner_address}[/red]")
        console.print("[yellow]This address may not own any supplier nodes.[/yellow]")
        raise typer.Exit(1)
    
    # Write to file
    try:
        console.print(f"\n[yellow]Writing {len(operator_addresses)} addresses to: {output_file}[/yellow]")
        
        # Create parent directory if it doesn't exist
        output_file.parent.mkdir(parents=True, exist_ok=True)
        
        with output_file.open('w') as f:
            for addr in operator_addresses:
                f.write(f"{addr}\n")
        
        console.print(f"[green]✓ Successfully saved {len(operator_addresses)} operator addresses to {output_file}[/green]")
        
    except Exception as e:
        console.print(f"[red]Error writing to file:[/red] {e}")
        raise typer.Exit(1)


@app.command()
def treasury(
    ctx: typer.Context,
    addresses_file: Path = typer.Option(None, "--file", help="Path to JSON file with treasury addresses."),
    max_workers: int = typer.Option(10, "--max-workers", help="Maximum concurrent requests (default: 10)"),
):
    """
    Calculate all balances (liquid, app stake, node stake, validator stake) for treasury addresses from JSON file.
    Uses parallel processing for significantly faster execution.
    Expected JSON format: {"liquid": [...], "app_stakes": [...], "node_stakes": [...], "validator_stakes": [...]}
    
    Required options:
    --file: Path to JSON file with treasury addresses
    
    Optional options:
    --max-workers: Maximum concurrent requests (default: 10)
    """
    if addresses_file is None:
        console.print("[red]Error: Missing required option '--file'[/red]\n")
        console.print("[bold]Treasury Command Help:[/bold]")
        console.print("Calculate all balances (liquid, app stake, node stake, validator stake) for treasury addresses from JSON file.\n")
        console.print("[bold]Required Options:[/bold]")
        console.print("  [cyan]--file[/cyan]        Path to JSON file with treasury addresses")
        console.print("\n[bold]Optional Options:[/bold]")
        console.print("  [cyan]--max-workers[/cyan]  Maximum concurrent requests (default: 10)")
        console.print("\n[bold]Example:[/bold]")
        console.print("  pocketknife treasury --file treasury_addresses.json")
        console.print("  pocketknife treasury --file treasury_addresses.json --max-workers 20")
        console.print("\n[dim]Use 'pocketknife treasury --help' for full help.[/dim]")
        raise typer.Exit(1)
    
    if not addresses_file.exists():
        console.print(f"[red]File not found:[/red] {addresses_file}")
        raise typer.Exit(1)

    treasury_data = load_treasury_addresses(addresses_file)
    
    # Get address lists
    liquid_addresses = treasury_data.get("liquid", [])
    app_stake_addresses = treasury_data.get("app_stakes", [])
    node_stake_addresses = treasury_data.get("node_stakes", [])
    validator_stake_addresses = treasury_data.get("validator_stakes", [])
    delegator_stake_addresses = treasury_data.get("delegator_stakes", [])
    
    # Display execution plan
    total_addresses = len(liquid_addresses) + len(app_stake_addresses) + len(node_stake_addresses) + len(validator_stake_addresses) + len(delegator_stake_addresses)
    console.print(f"[bold blue]Starting parallel treasury analysis...[/bold blue]")
    console.print(f"[dim]Total addresses: {total_addresses} | Max workers: {max_workers}[/dim]")
    
    # Run all categories in parallel
    futures = {}
    results = {}
    
    with ThreadPoolExecutor(max_workers=4) as category_executor:  # One worker per category
        # Submit category-level tasks
        if liquid_addresses:
            console.print(f"[yellow]Querying {len(liquid_addresses)} liquid addresses...[/yellow]")
            futures['liquid'] = category_executor.submit(query_liquid_balances_parallel, liquid_addresses, max_workers)
        
        if app_stake_addresses:
            console.print(f"[yellow]Querying {len(app_stake_addresses)} app stake addresses...[/yellow]")
            futures['app_stakes'] = category_executor.submit(query_app_stakes_parallel, app_stake_addresses, max_workers)
        
        if node_stake_addresses:
            console.print(f"[yellow]Querying {len(node_stake_addresses)} node stake addresses...[/yellow]")
            futures['node_stakes'] = category_executor.submit(query_node_stakes_parallel, node_stake_addresses, max_workers)
        
        if validator_stake_addresses:
            console.print(f"[yellow]Querying {len(validator_stake_addresses)} validator stake addresses...[/yellow]")
            futures['validator_stakes'] = category_executor.submit(query_validator_stakes_parallel, validator_stake_addresses, max_workers)
        
        if delegator_stake_addresses:
            console.print(f"[yellow]Querying {len(delegator_stake_addresses)} delegator stake addresses...[/yellow]")
            futures['delegator_stakes'] = category_executor.submit(query_delegator_stakes_parallel, delegator_stake_addresses, max_workers)
        
        # Collect results as they complete
        for category in futures:
            results[category] = futures[category].result()
    
    console.print(f"[green]✓ All queries completed![/green]\n")
    
    # Display results for liquid addresses
    total_liquid_all = 0.0
    if liquid_addresses and 'liquid' in results:
        liquid_data = results['liquid']
        total_liquid_all = liquid_data['total_balance']
        
        # Create liquid table
        liquid_table = Table(title="Liquid Balance Report")
        liquid_table.add_column("Address", style="cyan", no_wrap=True)
        liquid_table.add_column("Balance (POKT)", justify="right", style="green")
        liquid_table.add_column("Status", justify="center")
        
        # Add successful results
        for address, balance in liquid_data['results'].items():
            liquid_table.add_row(
                address,
                f"{balance:,.2f}",
                "[green]✓[/green]"
            )
        
        # Add failed results
        for address, error in liquid_data['failed']:
            liquid_table.add_row(
                address,
                "0.00",
                "[red]✗[/red]"
            )
        
        # Add total
        liquid_table.add_section()
        liquid_table.add_row(
            "[bold]TOTAL[/bold]",
            f"[bold green]{total_liquid_all:,.2f}[/bold green]",
            f"[dim]{len(liquid_data['results'])}/{len(liquid_addresses)}[/dim]"
        )
        
        console.print(liquid_table)
        
        if liquid_data['failed']:
            console.print(f"\n[red]Failed liquid queries ({len(liquid_data['failed'])}):[/red]")
            for address, error in liquid_data['failed']:
                console.print(f"  [red]•[/red] {address}: {error}")
    
    # Display results for app stake addresses
    total_app_stakes = 0.0
    if app_stake_addresses and 'app_stakes' in results:
        app_data = results['app_stakes']
        total_app_stakes = app_data['total_combined']
        
        # Create app stakes table
        app_table = Table(title="App Stake Balance Report")
        app_table.add_column("Address", style="cyan", no_wrap=True)
        app_table.add_column("Liquid (POKT)", justify="right", style="green")
        app_table.add_column("Staked (POKT)", justify="right", style="blue")
        app_table.add_column("Total (POKT)", justify="right", style="magenta")
        app_table.add_column("Status", justify="center")
        
        # Add successful results
        for address, balance_data in app_data['results'].items():
            app_table.add_row(
                address,
                f"{balance_data['liquid']:,.2f}",
                f"{balance_data['staked']:,.2f}",
                f"{balance_data['total']:,.2f}",
                "[green]✓[/green]"
            )
        
        # Add failed results
        for address, error in app_data['failed']:
            app_table.add_row(
                address,
                "0.00",
                "0.00",
                "0.00",
                "[red]✗[/red]"
            )
        
        # Add total
        app_table.add_section()
        app_table.add_row(
            "[bold]TOTAL[/bold]",
            f"[bold green]{app_data['total_liquid']:,.2f}[/bold green]",
            f"[bold blue]{app_data['total_staked']:,.2f}[/bold blue]",
            f"[bold magenta]{total_app_stakes:,.2f}[/bold magenta]",
            f"[dim]{len(app_data['results'])}/{len(app_stake_addresses)}[/dim]"
        )
        
        console.print("\n")
        console.print(app_table)
        
        if app_data['failed']:
            console.print(f"\n[red]Failed app stake queries ({len(app_data['failed'])}):[/red]")
            for address, error in app_data['failed']:
                console.print(f"  [red]•[/red] {address}: {error}")
    
    # Display results for node stake addresses
    total_node_stakes = 0.0
    if node_stake_addresses and 'node_stakes' in results:
        node_data = results['node_stakes']
        total_node_stakes = node_data['total_combined']
        
        # Create node stakes table
        node_table = Table(title="Node Stake Balance Report")
        node_table.add_column("Address", style="cyan", no_wrap=True)
        node_table.add_column("Liquid (POKT)", justify="right", style="green")
        node_table.add_column("Staked (POKT)", justify="right", style="blue")
        node_table.add_column("Total (POKT)", justify="right", style="magenta")
        node_table.add_column("Status", justify="center")
        
        # Add successful results
        for address, balance_data in node_data['results'].items():
            node_table.add_row(
                address,
                f"{balance_data['liquid']:,.2f}",
                f"{balance_data['staked']:,.2f}",
                f"{balance_data['total']:,.2f}",
                "[green]✓[/green]"
            )
        
        # Add failed results
        for address, error in node_data['failed']:
            node_table.add_row(
                address,
                "0.00",
                "0.00",
                "0.00",
                "[red]✗[/red]"
            )
        
        # Add total
        node_table.add_section()
        node_table.add_row(
            "[bold]TOTAL[/bold]",
            f"[bold green]{node_data['total_liquid']:,.2f}[/bold green]",
            f"[bold blue]{node_data['total_staked']:,.2f}[/bold blue]",
            f"[bold magenta]{total_node_stakes:,.2f}[/bold magenta]",
            f"[dim]{len(node_data['results'])}/{len(node_stake_addresses)}[/dim]"
        )
        
        console.print("\n")
        console.print(node_table)
        
        if node_data['failed']:
            console.print(f"\n[red]Failed node stake queries ({len(node_data['failed'])}):[/red]")
            for address, error in node_data['failed']:
                console.print(f"  [red]•[/red] {address}: {error}")
    
    # Display results for validator stake addresses
    total_validator_stakes = 0.0
    if validator_stake_addresses and 'validator_stakes' in results:
        validator_data = results['validator_stakes']
        total_validator_stakes = validator_data['total_combined']
        
        # Create validator stakes table
        validator_table = Table(title="Validator Stake Balance Report")
        validator_table.add_column("Address", style="cyan", no_wrap=True)
        validator_table.add_column("Liquid (POKT)", justify="right", style="green")
        validator_table.add_column("Staked (POKT)", justify="right", style="blue")
        validator_table.add_column("Validator Rewards (POKT)", justify="right", style="magenta")
        validator_table.add_column("Total (POKT)", justify="right", style="bold white")
        validator_table.add_column("Status", justify="center")
        
        # Add successful results
        for address, balance_data in validator_data['results'].items():
            validator_table.add_row(
                address,
                f"{balance_data['liquid']:,.2f}",
                f"{balance_data['staked']:,.2f}",
                f"{balance_data['validator_rewards']:,.2f}",
                f"{balance_data['total']:,.2f}",
                "[green]✓[/green]"
            )
        
        # Add failed results
        for address, error in validator_data['failed']:
            validator_table.add_row(
                address,
                "0.00",
                "0.00",
                "0.00",
                "0.00",
                "[red]✗[/red]"
            )
        
        # Add total
        validator_table.add_section()
        validator_table.add_row(
            "[bold]TOTAL[/bold]",
            f"[bold green]{validator_data['total_liquid']:,.2f}[/bold green]",
            f"[bold blue]{validator_data['total_staked']:,.2f}[/bold blue]",
            f"[bold magenta]{validator_data['total_validator_rewards']:,.2f}[/bold magenta]",
            f"[bold white]{total_validator_stakes:,.2f}[/bold white]",
            f"[dim]{len(validator_data['results'])}/{len(validator_stake_addresses)}[/dim]"
        )
        
        console.print("\n")
        console.print(validator_table)
        
        if validator_data['failed']:
            console.print(f"\n[red]Failed validator stake queries ({len(validator_data['failed'])}):[/red]")
            for address, error in validator_data['failed']:
                console.print(f"  [red]•[/red] {address}: {error}")
    
    # Display results for delegator stake addresses
    total_delegator_stakes = 0.0
    if delegator_stake_addresses and 'delegator_stakes' in results:
        delegator_data = results['delegator_stakes']
        total_delegator_stakes = delegator_data['total_combined']
        
        # Create delegator stakes table
        delegator_table = Table(title="Delegator Stake Balance Report")
        delegator_table.add_column("Address", style="cyan", no_wrap=True)
        delegator_table.add_column("Liquid (POKT)", justify="right", style="green")
        delegator_table.add_column("Delegator Rewards (POKT)", justify="right", style="yellow")
        delegator_table.add_column("Total (POKT)", justify="right", style="bold white")
        delegator_table.add_column("Status", justify="center")
        
        # Add successful results
        for address, balance_data in delegator_data['results'].items():
            delegator_table.add_row(
                address,
                f"{balance_data['liquid']:,.2f}",
                f"{balance_data['delegator_rewards']:,.2f}",
                f"{balance_data['total']:,.2f}",
                "[green]✓[/green]"
            )
        
        # Add failed results
        for address, error in delegator_data['failed']:
            delegator_table.add_row(
                address,
                "0.00",
                "0.00",
                "0.00",
                "[red]✗[/red]"
            )
        
        # Add total
        delegator_table.add_section()
        delegator_table.add_row(
            "[bold]TOTAL[/bold]",
            f"[bold green]{delegator_data['total_liquid']:,.2f}[/bold green]",
            f"[bold yellow]{delegator_data['total_delegator_rewards']:,.2f}[/bold yellow]",
            f"[bold white]{total_delegator_stakes:,.2f}[/bold white]",
            f"[dim]{len(delegator_data['results'])}/{len(delegator_stake_addresses)}[/dim]"
        )
        
        console.print("\n")
        console.print(delegator_table)
        
        if delegator_data['failed']:
            console.print(f"\n[red]Failed delegator stake queries ({len(delegator_data['failed'])}):[/red]")
            for address, error in delegator_data['failed']:
                console.print(f"  [red]•[/red] {address}: {error}")
    
    # Grand total summary
    grand_total = total_liquid_all + total_app_stakes + total_node_stakes + total_validator_stakes + total_delegator_stakes
    
    console.print("\n" + "="*60)
    console.print("[bold]TREASURY SUMMARY[/bold]")
    console.print("="*60)
    console.print(f"[green]Liquid Balances:[/green]       {total_liquid_all:>15,.2f} POKT")
    console.print(f"[blue]App Stake Balances:[/blue]     {total_app_stakes:>15,.2f} POKT")
    console.print(f"[blue]Node Stake Balances:[/blue]    {total_node_stakes:>15,.2f} POKT")
    console.print(f"[blue]Validator Stake Balances:[/blue] {total_validator_stakes:>15,.2f} POKT")
    console.print(f"[yellow]Delegator Stake Balances:[/yellow] {total_delegator_stakes:>15,.2f} POKT")
    console.print("-" * 60)
    console.print(f"[bold magenta]GRAND TOTAL:[/bold magenta]        {grand_total:>15,.2f} POKT")
    console.print("="*60)


@app.command()
def unstake(
    ctx: typer.Context,
    operator_addresses_file: Path = typer.Option(None, "--file", help="Path to file with operator addresses, one per line."),
    signer_key: str = typer.Option(None, "--signer-key", help="Keyring name to use for signing. This key must exist in the 'test' keyring."),
):
    """
    Mass-unstake operator addresses listed in a file.

    Note: The signer-key must exist in the 'test' keyring backend, as this tool always uses --keyring-backend=test.
    
    Required options:
    --file: Path to file with operator addresses, one per line
    --signer-key: Keyring name to use for signing (must exist in 'test' keyring)
    """
    # Check for missing required options
    if operator_addresses_file is None or signer_key is None:
        console.print("[red]Error: Missing required options[/red]\n")
        console.print("[bold]Unstake Command Help:[/bold]")
        console.print("Mass-unstake operator addresses listed in a file.\n")
        console.print("[bold]Required Options:[/bold]")
        console.print("  [cyan]--file[/cyan]        Path to file with operator addresses, one per line")
        console.print("  [cyan]--signer-key[/cyan]  Keyring name to use for signing (must exist in 'test' keyring)")
        console.print("\n[bold]Example:[/bold]")
        console.print("  pocketknife unstake --file operators.txt --signer-key my-key")
        console.print("\n[yellow]Note: The signer-key must exist in the 'test' keyring backend.[/yellow]")
        console.print("\n[dim]Use 'pocketknife unstake --help' for full help.[/dim]")
        raise typer.Exit(1)
    
    home = Path("~/.pocket/").expanduser()
    if not operator_addresses_file.exists():
        console.print(f"[red]File not found:[/red] {operator_addresses_file}")
        raise typer.Exit(1)

    with operator_addresses_file.open() as f:
        addresses = [line.strip() for line in f if line.strip()]

    console.print(f"[yellow]Loaded {len(addresses)} addresses from {operator_addresses_file}[/yellow]")
    if not addresses:
        console.print("[red]No addresses found in the file. Exiting.[/red]")
        raise typer.Exit(1)

    for address in addresses:
        cmd = [
            "pocketd", "tx", "supplier", "unstake-supplier", address,
            "--from", signer_key,
            "--network", "main",
            "--home", str(home),
            "--gas=auto",
            "--gas-adjustment=2.0",
            "--fees=200upokt",
            "--keyring-backend=test",
            "--unordered",
            "--timeout-duration=1m",
            "-y"  # Auto-confirm transactions
        ]

        console.print(f"[cyan]Unstaking {address}...[/cyan]")
        result = subprocess.run(cmd)
        if result.returncode == 0:
            console.print(f"[green]Success:[/green] {address}")
        else:
            console.print(f"[red]Failed:[/red] {address}")


def get_node_stake_balance(address: str) -> tuple[float, float, bool, str]:
    """
    Get node stake balance for a single address.
    Returns (liquid_balance, staked_balance, success, error_message)
    """
    # Get liquid balance first
    liquid_balance, liquid_success, liquid_error = get_liquid_balance(address)
    
    # Get staked balance
    cmd = [
        "pocketd", "query", "supplier", "show-supplier", address,
        "--node", "https://shannon-grove-rpc.mainnet.poktroll.com",
        "--output", "json"
    ]
    
    try:
        result = subprocess.run(cmd, capture_output=True, text=True, timeout=10)
        if result.returncode != 0:
            if liquid_success:
                return liquid_balance, 0.0, True, "No node stake found"
            else:
                return 0.0, 0.0, False, liquid_error or "No node stake found"
        
        data = json.loads(result.stdout)
        supplier = data.get("supplier", {})
        stake = supplier.get("stake", {})
        
        if not stake:
            if liquid_success:
                return liquid_balance, 0.0, True, "No node stake found"
            else:
                return 0.0, 0.0, False, liquid_error or "No node stake found"
        
        upokt_staked = int(stake.get("amount", 0))
        pokt_staked = upokt_staked / 1_000_000
        
        # Return success if either liquid or staked balance exists
        success = liquid_success or (pokt_staked > 0)
        error_msg = "" if success else (liquid_error or "No balances found")
        
        return liquid_balance, pokt_staked, success, error_msg
        
    except subprocess.TimeoutExpired:
        if liquid_success:
            return liquid_balance, 0.0, True, "Node stake query timeout"
        else:
            return 0.0, 0.0, False, "Query timeout"
    except json.JSONDecodeError:
        if liquid_success:
            return liquid_balance, 0.0, True, "Invalid node stake JSON response"
        else:
            return 0.0, 0.0, False, "Invalid JSON response"
    except Exception as e:
        if liquid_success:
            return liquid_balance, 0.0, True, f"Node stake error: {str(e)}"
        else:
            return 0.0, 0.0, False, str(e)


def get_app_stake_balance(address: str) -> tuple[float, float, bool, str]:
    """
    Get app stake balance for a single address.
    Returns (liquid_balance, staked_balance, success, error_message)
    """
    # Get liquid balance first
    liquid_balance, liquid_success, liquid_error = get_liquid_balance(address)
    
    # Get staked balance
    cmd = [
        "pocketd", "query", "application", "show-application", address,
        "--node", "https://shannon-grove-rpc.mainnet.poktroll.com",
        "--output", "json"
    ]
    
    try:
        result = subprocess.run(cmd, capture_output=True, text=True, timeout=10)
        if result.returncode != 0:
            if liquid_success:
                return liquid_balance, 0.0, True, "No app stake found"
            else:
                return 0.0, 0.0, False, liquid_error or "No app stake found"
        
        data = json.loads(result.stdout)
        application = data.get("application", {})
        stake = application.get("stake", {})
        
        if not stake:
            if liquid_success:
                return liquid_balance, 0.0, True, "No app stake found"
            else:
                return 0.0, 0.0, False, liquid_error or "No app stake found"
        
        upokt_staked = int(stake.get("amount", 0))
        pokt_staked = upokt_staked / 1_000_000
        
        # Return success if either liquid or staked balance exists
        success = liquid_success or (pokt_staked > 0)
        error_msg = "" if success else (liquid_error or "No balances found")
        
        return liquid_balance, pokt_staked, success, error_msg
        
    except subprocess.TimeoutExpired:
        if liquid_success:
            return liquid_balance, 0.0, True, "App stake query timeout"
        else:
            return 0.0, 0.0, False, "Query timeout"
    except json.JSONDecodeError:
        if liquid_success:
            return liquid_balance, 0.0, True, "Invalid app stake JSON response"
        else:
            return 0.0, 0.0, False, "Invalid JSON response"
    except Exception as e:
        if liquid_success:
            return liquid_balance, 0.0, True, f"App stake error: {str(e)}"
        else:
            return 0.0, 0.0, False, str(e)


def get_liquid_balance(address: str) -> tuple[float, bool, str]:
    """
    Get liquid balance for a single address.
    Returns (balance, success, error_message)
    """
    cmd = [
        "pocketd", "query", "bank", "balances", address,
        "--node", "https://shannon-grove-rpc.mainnet.poktroll.com",
        "--output", "json"
    ]
    
    try:
        result = subprocess.run(cmd, capture_output=True, text=True, timeout=10)
        if result.returncode != 0:
            return 0.0, False, result.stderr.strip() or "Unknown error"
        
        data = json.loads(result.stdout)
        balances = data.get("balances", [])
        
        # Look for upokt balance
        upokt_balance = 0
        for balance in balances:
            if balance.get("denom") == "upokt":
                upokt_balance = int(balance.get("amount", 0))
                break
        
        # Convert from upokt to pokt (divide by 1,000,000)
        pokt_balance = upokt_balance / 1_000_000
        return pokt_balance, True, ""
        
    except subprocess.TimeoutExpired:
        return 0.0, False, "Query timeout"
    except json.JSONDecodeError:
        return 0.0, False, "Invalid JSON response"
    except Exception as e:
        return 0.0, False, str(e)


def get_validator_account_address(validator_operator_address: str) -> tuple[str, bool, str]:
    """
    Convert validator operator address to Bech32 account address.
    Returns (account_address, success, error_message)
    """
    cmd = [
        "pocketd", "debug", "addr", validator_operator_address
    ]
    
    try:
        result = subprocess.run(cmd, capture_output=True, text=True, timeout=10)
        if result.returncode != 0:
            return "", False, result.stderr.strip() or "Failed to convert address"
        
        # Parse the output to extract Bech32 Acc address
        lines = result.stdout.split('\n')
        for line in lines:
            if line.strip().startswith('Bech32 Acc:'):
                account_address = line.split('Bech32 Acc:')[1].strip()
                return account_address, True, ""
        
        return "", False, "Could not find Bech32 Acc address in output"
        
    except subprocess.TimeoutExpired:
        return "", False, "Address conversion timeout"
    except Exception as e:
        return "", False, f"Address conversion error: {str(e)}"


def get_delegator_rewards(account_address: str) -> tuple[float, bool, str]:
    """
    Get delegator rewards for an account address.
    Returns (rewards_balance, success, error_message)
    """
    cmd = [
        "pocketd", "query", "distribution", "rewards", account_address,
        "--node", "https://shannon-grove-rpc.mainnet.poktroll.com",
        "--output", "json"
    ]
    
    try:
        result = subprocess.run(cmd, capture_output=True, text=True, timeout=10)
        if result.returncode != 0:
            return 0.0, True, ""  # No rewards is still a successful query
        
        data = json.loads(result.stdout)
        rewards = data.get("rewards", [])
        
        if not rewards:
            return 0.0, True, ""  # No rewards is still a successful query
        
        # Sum up all upokt rewards
        total_upokt = 0.0
        for reward_entry in rewards:
            reward_list = reward_entry.get("reward", [])
            for reward in reward_list:
                if isinstance(reward, str) and reward.endswith("upokt"):
                    # Handle decimal amounts like "300491.883966650000000000upokt"
                    amount_str = reward.replace("upokt", "")
                    try:
                        amount = float(amount_str)
                        total_upokt += amount
                    except ValueError:
                        continue
        
        # Convert from upokt to pokt (divide by 1,000,000)
        pokt_rewards = total_upokt / 1_000_000
        return pokt_rewards, True, ""
        
    except subprocess.TimeoutExpired:
        return 0.0, False, "Delegator rewards query timeout"
    except json.JSONDecodeError:
        return 0.0, False, "Invalid delegator rewards JSON response"
    except Exception as e:
        return 0.0, False, f"Delegator rewards error: {str(e)}"


def get_delegator_stake_balance(address: str) -> tuple[float, float, bool, str]:
    """
    Get delegator stake balance for a single address (liquid + delegator rewards).
    Returns (liquid_balance, delegator_rewards, success, error_message)
    """
    # Get liquid balance
    liquid_balance, liquid_success, liquid_error = get_liquid_balance(address)
    
    # Get delegator rewards
    delegator_rewards, delegator_success, delegator_error = get_delegator_rewards(address)
    
    # Return success if either liquid or delegator rewards exist
    success = liquid_success or delegator_success
    error_msg = ""
    if not success:
        error_msg = f"Liquid: {liquid_error or 'Unknown error'}; Delegator: {delegator_error or 'Unknown error'}"
    
    return liquid_balance, delegator_rewards, success, error_msg


def get_validator_outstanding_rewards(validator_operator_address: str) -> tuple[float, bool, str]:
    """
    Get validator outstanding rewards for a validator operator address.
    Returns (rewards_balance, success, error_message)
    """
    cmd = [
        "pocketd", "query", "distribution", "validator-outstanding-rewards", validator_operator_address,
        "--node", "https://shannon-grove-rpc.mainnet.poktroll.com",
        "--output", "json"
    ]
    
    try:
        result = subprocess.run(cmd, capture_output=True, text=True, timeout=10)
        if result.returncode != 0:
            return 0.0, True, ""  # No rewards is still a successful query
        
        data = json.loads(result.stdout)
        rewards = data.get("rewards", {})
        
        if not rewards:
            return 0.0, True, ""  # No rewards is still a successful query
        
        # Get the rewards list
        rewards_list = rewards.get("rewards", [])
        
        if not rewards_list:
            return 0.0, True, ""
        
        # Sum up all upokt rewards
        total_upokt = 0.0
        for reward in rewards_list:
            if reward.endswith("upokt"):
                # Handle decimal amounts like "4202756595.434928297608388076upokt"
                amount_str = reward.replace("upokt", "")
                try:
                    amount = float(amount_str)
                    total_upokt += amount
                except ValueError:
                    continue
        
        # Convert from upokt to pokt (divide by 1,000,000)
        pokt_rewards = total_upokt / 1_000_000
        return pokt_rewards, True, ""
        
    except subprocess.TimeoutExpired:
        return 0.0, False, "Validator outstanding rewards query timeout"
    except json.JSONDecodeError:
        return 0.0, False, "Invalid validator outstanding rewards JSON response"
    except Exception as e:
        return 0.0, False, f"Validator outstanding rewards error: {str(e)}"


def get_validator_stake_balance(address: str) -> tuple[float, float, float, bool, str]:
    """
    Get validator stake balance and rewards for a single address (excluding delegator rewards).
    Returns (liquid_balance, staked_balance, validator_rewards, success, error_message)
    """
    # First convert validator operator address to account address
    account_address, addr_success, addr_error = get_validator_account_address(address)
    
    if not addr_success:
        return 0.0, 0.0, 0.0, False, f"Address conversion failed: {addr_error}"
    
    # Get liquid balance using the account address
    liquid_balance, liquid_success, liquid_error = get_liquid_balance(account_address)
    
    # Get validator outstanding rewards using the original validator operator address
    validator_rewards, validator_success, validator_error = get_validator_outstanding_rewards(address)
    
    # Get validator stake balance using the original operator address
    cmd = [
        "pocketd", "query", "staking", "validator", address,
        "--node", "https://shannon-grove-rpc.mainnet.poktroll.com",
        "--output", "json"
    ]
    
    try:
        result = subprocess.run(cmd, capture_output=True, text=True, timeout=10)
        if result.returncode != 0:
            # Return what we have even if staking query fails
            success = liquid_success or validator_success
            return liquid_balance, 0.0, validator_rewards, success, "No validator stake found"
        
        data = json.loads(result.stdout)
        validator = data.get("validator", {})
        tokens = validator.get("tokens", "0")
        
        if not tokens or tokens == "0":
            # Return what we have even if no stake
            success = liquid_success or validator_success
            return liquid_balance, 0.0, validator_rewards, success, "No validator stake found"
        
        # Convert from upokt to pokt (divide by 1,000,000)
        upokt_staked = int(tokens)
        pokt_staked = upokt_staked / 1_000_000
        
        # Return success if any balance exists
        success = liquid_success or (pokt_staked > 0) or validator_success
        error_msg = "" if success else "No balances found"
        
        return liquid_balance, pokt_staked, validator_rewards, success, error_msg
        
    except subprocess.TimeoutExpired:
        success = liquid_success or validator_success
        return liquid_balance, 0.0, validator_rewards, success, "Validator stake query timeout"
    except json.JSONDecodeError:
        success = liquid_success or validator_success
        return liquid_balance, 0.0, validator_rewards, success, "Invalid validator stake JSON response"
    except Exception as e:
        success = liquid_success or validator_success
        return liquid_balance, 0.0, validator_rewards, success, f"Validator stake error: {str(e)}"


def query_liquid_balances_parallel(addresses: list[str], max_workers: int = 10) -> dict:
    """
    Query liquid balances for multiple addresses in parallel.
    Returns dict with results and metadata for progress tracking.
    """
    results = {}
    failed = []
    completed_count = 0
    total_count = len(addresses)
    lock = threading.Lock()
    
    def query_single_liquid(address: str):
        nonlocal completed_count
        balance, success, error = get_liquid_balance(address)
        
        with lock:
            completed_count += 1
            console.print(f"[dim]Liquid {completed_count}/{total_count}: {address}... done[/dim]")
            
            if success:
                results[address] = balance
            else:
                failed.append((address, error))
    
    # Execute queries in parallel
    with ThreadPoolExecutor(max_workers=max_workers) as executor:
        futures = [executor.submit(query_single_liquid, addr) for addr in addresses]
        for future in as_completed(futures):
            future.result()  # Wait for completion and handle exceptions
    
    return {
        'results': results,
        'failed': failed,
        'total_balance': sum(results.values())
    }


def query_app_stakes_parallel(addresses: list[str], max_workers: int = 10) -> dict:
    """
    Query app stake balances for multiple addresses in parallel.
    Returns dict with results and metadata for progress tracking.
    """
    results = {}
    failed = []
    completed_count = 0
    total_count = len(addresses)
    lock = threading.Lock()
    
    def query_single_app(address: str):
        nonlocal completed_count
        liquid_balance, staked_balance, success, error = get_app_stake_balance(address)
        
        with lock:
            completed_count += 1
            console.print(f"[dim]App stake {completed_count}/{total_count}: {address}... done[/dim]")
            
            if success:
                results[address] = {
                    'liquid': liquid_balance,
                    'staked': staked_balance,
                    'total': liquid_balance + staked_balance
                }
            else:
                failed.append((address, error))
    
    # Execute queries in parallel
    with ThreadPoolExecutor(max_workers=max_workers) as executor:
        futures = [executor.submit(query_single_app, addr) for addr in addresses]
        for future in as_completed(futures):
            future.result()  # Wait for completion and handle exceptions
    
    return {
        'results': results,
        'failed': failed,
        'total_liquid': sum(r['liquid'] for r in results.values()),
        'total_staked': sum(r['staked'] for r in results.values()),
        'total_combined': sum(r['total'] for r in results.values())
    }


def query_node_stakes_parallel(addresses: list[str], max_workers: int = 10) -> dict:
    """
    Query node stake balances for multiple addresses in parallel.
    Returns dict with results and metadata for progress tracking.
    """
    results = {}
    failed = []
    completed_count = 0
    total_count = len(addresses)
    lock = threading.Lock()
    
    def query_single_node(address: str):
        nonlocal completed_count
        liquid_balance, staked_balance, success, error = get_node_stake_balance(address)
        
        with lock:
            completed_count += 1
            console.print(f"[dim]Node stake {completed_count}/{total_count}: {address}... done[/dim]")
            
            if success:
                results[address] = {
                    'liquid': liquid_balance,
                    'staked': staked_balance,
                    'total': liquid_balance + staked_balance
                }
            else:
                failed.append((address, error))
    
    # Execute queries in parallel
    with ThreadPoolExecutor(max_workers=max_workers) as executor:
        futures = [executor.submit(query_single_node, addr) for addr in addresses]
        for future in as_completed(futures):
            future.result()  # Wait for completion and handle exceptions
    
    return {
        'results': results,
        'failed': failed,
        'total_liquid': sum(r['liquid'] for r in results.values()),
        'total_staked': sum(r['staked'] for r in results.values()),
        'total_combined': sum(r['total'] for r in results.values())
    }


def query_delegator_stakes_parallel(addresses: list[str], max_workers: int = 10) -> dict:
    """
    Query delegator stake balances for multiple addresses in parallel.
    Returns dict with results and metadata for progress tracking.
    """
    results = {}
    failed = []
    completed_count = 0
    total_count = len(addresses)
    lock = threading.Lock()
    
    def query_single_delegator(address: str):
        nonlocal completed_count
        liquid_balance, delegator_rewards, success, error = get_delegator_stake_balance(address)
        
        with lock:
            completed_count += 1
            console.print(f"[dim]Delegator stake {completed_count}/{total_count}: {address}... done[/dim]")
            
            if success:
                results[address] = {
                    'liquid': liquid_balance,
                    'delegator_rewards': delegator_rewards,
                    'total': liquid_balance + delegator_rewards
                }
            else:
                failed.append((address, error))
    
    # Execute queries in parallel
    with ThreadPoolExecutor(max_workers=max_workers) as executor:
        futures = [executor.submit(query_single_delegator, addr) for addr in addresses]
        for future in as_completed(futures):
            future.result()  # Wait for completion and handle exceptions
    
    return {
        'results': results,
        'failed': failed,
        'total_liquid': sum(r['liquid'] for r in results.values()),
        'total_delegator_rewards': sum(r['delegator_rewards'] for r in results.values()),
        'total_combined': sum(r['total'] for r in results.values())
    }


def query_validator_stakes_parallel(addresses: list[str], max_workers: int = 10) -> dict:
    """
    Query validator stake balances for multiple addresses in parallel.
    Returns dict with results and metadata for progress tracking.
    """
    results = {}
    failed = []
    completed_count = 0
    total_count = len(addresses)
    lock = threading.Lock()
    
    def query_single_validator(address: str):
        nonlocal completed_count
        liquid_balance, staked_balance, validator_rewards, success, error = get_validator_stake_balance(address)
        
        with lock:
            completed_count += 1
            console.print(f"[dim]Validator stake {completed_count}/{total_count}: {address}... done[/dim]")
            
            if success:
                results[address] = {
                    'liquid': liquid_balance,
                    'staked': staked_balance,
                    'validator_rewards': validator_rewards,
                    'total': liquid_balance + staked_balance + validator_rewards
                }
            else:
                failed.append((address, error))
    
    # Execute queries in parallel
    with ThreadPoolExecutor(max_workers=max_workers) as executor:
        futures = [executor.submit(query_single_validator, addr) for addr in addresses]
        for future in as_completed(futures):
            future.result()  # Wait for completion and handle exceptions
    
    return {
        'results': results,
        'failed': failed,
        'total_liquid': sum(r['liquid'] for r in results.values()),
        'total_staked': sum(r['staked'] for r in results.values()),
        'total_validator_rewards': sum(r['validator_rewards'] for r in results.values()),
        'total_combined': sum(r['total'] for r in results.values())
    }


@treasury_app.command()
def app_stakes(
    ctx: typer.Context,
    addresses_file: Path = typer.Option(None, "--file", help="Path to file with addresses (text file with one per line, or JSON file with 'app_stakes' array)."),
):
    """
    Calculate app stake balances (liquid + staked) for addresses.
    
    Supports two file formats:
    1. Text file: One address per line
    2. JSON file: Will extract addresses from 'app_stakes' array
    
    Required options:
    --file: Path to file with addresses
    """
    if addresses_file is None:
        console.print("[red]Error: Missing required option '--file'[/red]\n")
        console.print("[bold]App Stakes Command Help:[/bold]")
        console.print("Calculate app stake balances (liquid + staked) for addresses listed in a file.\n")
        console.print("[bold]Required Options:[/bold]")
        console.print("  [cyan]--file[/cyan]  Path to file with addresses, one per line")
        console.print("\n[bold]Example:[/bold]")
        console.print("  pocketknife treasury-tools app-stakes --file addresses.txt")
        console.print("\n[dim]Use 'pocketknife treasury-tools app-stakes --help' for full help.[/dim]")
        raise typer.Exit(1)
    
    if not addresses_file.exists():
        console.print(f"[red]File not found:[/red] {addresses_file}")
        raise typer.Exit(1)

    addresses = load_addresses_from_file(addresses_file, "app_stakes")

    if not addresses:
        console.print("[red]No addresses found in the file. Exiting.[/red]")
        raise typer.Exit(1)

    console.print(f"[yellow]Querying app stake balances for {len(addresses)} addresses...[/yellow]")
    
    # Create table for results
    table = Table(title="App Stake Balance Report")
    table.add_column("Address", style="cyan", no_wrap=True)
    table.add_column("Liquid (POKT)", justify="right", style="green")
    table.add_column("Staked (POKT)", justify="right", style="blue")
    table.add_column("Total (POKT)", justify="right", style="magenta")
    table.add_column("Status", justify="center")
    
    successful_queries = []
    failed_addresses = []
    total_liquid = 0.0
    total_staked = 0.0
    
    for i, address in enumerate(addresses, 1):
        console.print(f"[dim]Querying {i}/{len(addresses)}: {address}[/dim]")
        
        liquid_balance, staked_balance, success, error = get_app_stake_balance(address)
        total_balance = liquid_balance + staked_balance
        
        if success:
            successful_queries.append((address, liquid_balance, staked_balance, total_balance))
            total_liquid += liquid_balance
            total_staked += staked_balance
            table.add_row(
                address,
                f"{liquid_balance:,.2f}",
                f"{staked_balance:,.2f}",
                f"{total_balance:,.2f}",
                "[green]✓[/green]"
            )
        else:
            failed_addresses.append((address, error))
            table.add_row(
                address,
                "0.00",
                "0.00", 
                "0.00",
                "[red]✗[/red]"
            )
    
    # Add separator row and totals
    table.add_section()
    grand_total = total_liquid + total_staked
    table.add_row(
        "[bold]TOTAL[/bold]",
        f"[bold green]{total_liquid:,.2f}[/bold green]",
        f"[bold blue]{total_staked:,.2f}[/bold blue]",
        f"[bold magenta]{grand_total:,.2f}[/bold magenta]",
        f"[dim]{len(successful_queries)}/{len(addresses)}[/dim]"
    )
    
    # Display results table
    console.print("\n")
    console.print(table)
    
    console.print(f"[dim]Successfully queried: {len(successful_queries)}/{len(addresses)} addresses[/dim]")
    
    # Show failed addresses if any
    if failed_addresses:
        console.print(f"\n[red]Failed to query {len(failed_addresses)} addresses:[/red]")
        for address, error in failed_addresses:
            console.print(f"  [red]•[/red] {address}: {error}")


@treasury_app.command()
def liquid_balance(
    ctx: typer.Context,
    addresses_file: Path = typer.Option(None, "--file", help="Path to file with addresses (text file with one per line, or JSON file with 'liquid' array)."),
):
    """
    Calculate liquid balance for addresses.
    
    Supports two file formats:
    1. Text file: One address per line
    2. JSON file: Will extract addresses from 'liquid' array
    
    Required options:
    --file: Path to file with addresses
    """
    if addresses_file is None:
        console.print("[red]Error: Missing required option '--file'[/red]\n")
        console.print("[bold]Liquid Balance Command Help:[/bold]")
        console.print("Calculate liquid balance for addresses listed in a file.\n")
        console.print("[bold]Required Options:[/bold]")
        console.print("  [cyan]--file[/cyan]  Path to file with addresses, one per line")
        console.print("\n[bold]Example:[/bold]")
        console.print("  pocketknife treasury-tools liquid-balance --file addresses.txt")
        console.print("\n[dim]Use 'pocketknife treasury-tools liquid-balance --help' for full help.[/dim]")
        raise typer.Exit(1)
    
    if not addresses_file.exists():
        console.print(f"[red]File not found:[/red] {addresses_file}")
        raise typer.Exit(1)

    addresses = load_addresses_from_file(addresses_file, "liquid")

    if not addresses:
        console.print("[red]No addresses found in the file. Exiting.[/red]")
        raise typer.Exit(1)

    console.print(f"[yellow]Querying liquid balances for {len(addresses)} addresses...[/yellow]")
    
    # Create table for results
    table = Table(title="Liquid Balance Report")
    table.add_column("Address", style="cyan", no_wrap=True)
    table.add_column("Balance (POKT)", justify="right", style="green")
    table.add_column("Status", justify="center")
    
    successful_balances = []
    failed_addresses = []
    total_balance = 0.0
    
    for i, address in enumerate(addresses, 1):
        console.print(f"[dim]Querying {i}/{len(addresses)}: {address}[/dim]")
        
        balance, success, error = get_liquid_balance(address)
        
        if success:
            successful_balances.append((address, balance))
            total_balance += balance
            table.add_row(
                address,
                f"{balance:,.2f}",
                "[green]✓[/green]"
            )
        else:
            failed_addresses.append((address, error))
            table.add_row(
                address,
                "0.00",
                "[red]✗[/red]"
            )
    
    # Add separator row and total
    table.add_section()
    table.add_row(
        "[bold]TOTAL[/bold]",
        f"[bold green]{total_balance:,.2f}[/bold green]",
        f"[dim]{len(successful_balances)}/{len(addresses)}[/dim]"
    )
    
    # Display results table
    console.print("\n")
    console.print(table)
    
    console.print(f"[dim]Successfully queried: {len(successful_balances)}/{len(addresses)} addresses[/dim]")
    
    # Show failed addresses if any
    if failed_addresses:
        console.print(f"\n[red]Failed to query {len(failed_addresses)} addresses:[/red]")
        for address, error in failed_addresses:
            console.print(f"  [red]•[/red] {address}: {error}")


@treasury_app.command()
def node_stakes(
    ctx: typer.Context,
    addresses_file: Path = typer.Option(None, "--file", help="Path to file with addresses (text file with one per line, or JSON file with 'node_stakes' array)."),
):
    """
    Calculate node stake balances (liquid + staked) for addresses.
    
    Supports two file formats:
    1. Text file: One address per line
    2. JSON file: Will extract addresses from 'node_stakes' array
    
    Required options:
    --file: Path to file with addresses
    """
    if addresses_file is None:
        console.print("[red]Error: Missing required option '--file'[/red]\n")
        console.print("[bold]Node Stakes Command Help:[/bold]")
        console.print("Calculate node stake balances (liquid + staked) for addresses listed in a file.\n")
        console.print("[bold]Required Options:[/bold]")
        console.print("  [cyan]--file[/cyan]  Path to file with addresses, one per line")
        console.print("\n[bold]Example:[/bold]")
        console.print("  pocketknife treasury-tools node-stakes --file addresses.txt")
        console.print("\n[dim]Use 'pocketknife treasury-tools node-stakes --help' for full help.[/dim]")
        raise typer.Exit(1)
    
    if not addresses_file.exists():
        console.print(f"[red]File not found:[/red] {addresses_file}")
        raise typer.Exit(1)

    addresses = load_addresses_from_file(addresses_file, "node_stakes")

    if not addresses:
        console.print("[red]No addresses found in the file. Exiting.[/red]")
        raise typer.Exit(1)

    console.print(f"[yellow]Querying node stake balances for {len(addresses)} addresses...[/yellow]")
    
    # Create table for results
    table = Table(title="Node Stake Balance Report")
    table.add_column("Address", style="cyan", no_wrap=True)
    table.add_column("Liquid (POKT)", justify="right", style="green")
    table.add_column("Staked (POKT)", justify="right", style="blue")
    table.add_column("Total (POKT)", justify="right", style="magenta")
    table.add_column("Status", justify="center")
    
    successful_queries = []
    failed_addresses = []
    total_liquid = 0.0
    total_staked = 0.0
    
    for i, address in enumerate(addresses, 1):
        console.print(f"[dim]Querying {i}/{len(addresses)}: {address}[/dim]")
        
        liquid_balance, staked_balance, success, error = get_node_stake_balance(address)
        total_balance = liquid_balance + staked_balance
        
        if success:
            successful_queries.append((address, liquid_balance, staked_balance, total_balance))
            total_liquid += liquid_balance
            total_staked += staked_balance
            table.add_row(
                address,
                f"{liquid_balance:,.2f}",
                f"{staked_balance:,.2f}",
                f"{total_balance:,.2f}",
                "[green]✓[/green]"
            )
        else:
            failed_addresses.append((address, error))
            table.add_row(
                address,
                "0.00",
                "0.00", 
                "0.00",
                "[red]✗[/red]"
            )
    
    # Add separator row and totals
    table.add_section()
    grand_total = total_liquid + total_staked
    table.add_row(
        "[bold]TOTAL[/bold]",
        f"[bold green]{total_liquid:,.2f}[/bold green]",
        f"[bold blue]{total_staked:,.2f}[/bold blue]",
        f"[bold magenta]{grand_total:,.2f}[/bold magenta]",
        f"[dim]{len(successful_queries)}/{len(addresses)}[/dim]"
    )
    
    # Display results table
    console.print("\n")
    console.print(table)
    
    console.print(f"[dim]Successfully queried: {len(successful_queries)}/{len(addresses)} addresses[/dim]")
    
    # Show failed addresses if any
    if failed_addresses:
        console.print(f"\n[red]Failed to query {len(failed_addresses)} addresses:[/red]")
        for address, error in failed_addresses:
            console.print(f"  [red]•[/red] {address}: {error}")


@treasury_app.command()
def validator_stakes(
    ctx: typer.Context,
    addresses_file: Path = typer.Option(None, "--file", help="Path to file with addresses (text file with one per line, or JSON file with 'validator_stakes' array)."),
):
    """
    Calculate validator stake balances (liquid + staked + validator rewards) for addresses.
    
    Supports two file formats:
    1. Text file: One address per line
    2. JSON file: Will extract addresses from 'validator_stakes' array
    
    Required options:
    --file: Path to file with addresses
    """
    if addresses_file is None:
        console.print("[red]Error: Missing required option '--file'[/red]\n")
        console.print("[bold]Validator Stakes Command Help:[/bold]")
        console.print("Calculate validator stake balances (liquid + staked + delegator rewards + validator rewards) for addresses listed in a file.\n")
        console.print("[bold]Required Options:[/bold]")
        console.print("  [cyan]--file[/cyan]  Path to file with addresses, one per line")
        console.print("\n[bold]Example:[/bold]")
        console.print("  pocketknife treasury-tools validator-stakes --file addresses.txt")
        console.print("\n[dim]Use 'pocketknife treasury-tools validator-stakes --help' for full help.[/dim]")
        raise typer.Exit(1)
    
    if not addresses_file.exists():
        console.print(f"[red]File not found:[/red] {addresses_file}")
        raise typer.Exit(1)

    addresses = load_addresses_from_file(addresses_file, "validator_stakes")

    if not addresses:
        console.print("[red]No addresses found in the file. Exiting.[/red]")
        raise typer.Exit(1)

    console.print(f"[yellow]Querying validator stake balances for {len(addresses)} addresses...[/yellow]")
    
    # Create table for results
    table = Table(title="Validator Stake Balance Report")
    table.add_column("Address", style="cyan", no_wrap=True)
    table.add_column("Liquid (POKT)", justify="right", style="green")
    table.add_column("Staked (POKT)", justify="right", style="blue")
    table.add_column("Validator Rewards (POKT)", justify="right", style="magenta")
    table.add_column("Total (POKT)", justify="right", style="bold white")
    table.add_column("Status", justify="center")
    
    successful_queries = []
    failed_addresses = []
    total_liquid = 0.0
    total_staked = 0.0
    total_validator_rewards = 0.0
    
    for i, address in enumerate(addresses, 1):
        console.print(f"[dim]Querying {i}/{len(addresses)}: {address}[/dim]")
        
        liquid_balance, staked_balance, validator_rewards, success, error = get_validator_stake_balance(address)
        total_balance = liquid_balance + staked_balance + validator_rewards
        
        if success:
            successful_queries.append((address, liquid_balance, staked_balance, validator_rewards, total_balance))
            total_liquid += liquid_balance
            total_staked += staked_balance
            total_validator_rewards += validator_rewards
            table.add_row(
                address,
                f"{liquid_balance:,.2f}",
                f"{staked_balance:,.2f}",
                f"{validator_rewards:,.2f}",
                f"{total_balance:,.2f}",
                "[green]✓[/green]"
            )
        else:
            failed_addresses.append((address, error))
            table.add_row(
                address,
                "0.00",
                "0.00", 
                "0.00",
                "0.00",
                "[red]✗[/red]"
            )
    
    # Add separator row and totals
    table.add_section()
    grand_total = total_liquid + total_staked + total_validator_rewards
    table.add_row(
        "[bold]TOTAL[/bold]",
        f"[bold green]{total_liquid:,.2f}[/bold green]",
        f"[bold blue]{total_staked:,.2f}[/bold blue]",
        f"[bold magenta]{total_validator_rewards:,.2f}[/bold magenta]",
        f"[bold white]{grand_total:,.2f}[/bold white]",
        f"[dim]{len(successful_queries)}/{len(addresses)}[/dim]"
    )
    
    # Display results table
    console.print("\n")
    console.print(table)
    
    console.print(f"[dim]Successfully queried: {len(successful_queries)}/{len(addresses)} addresses[/dim]")
    
    # Show failed addresses if any
    if failed_addresses:
        console.print(f"\n[red]Failed to query {len(failed_addresses)} addresses:[/red]")
        for address, error in failed_addresses:
            console.print(f"  [red]•[/red] {address}: {error}")


@treasury_app.command()
def delegator_stakes(
    ctx: typer.Context,
    addresses_file: Path = typer.Option(None, "--file", help="Path to file with addresses (text file with one per line, or JSON file with 'delegator_stakes' array)."),
):
    """
    Calculate delegator stake balances (liquid + delegator rewards) for addresses.
    
    Supports two file formats:
    1. Text file: One address per line
    2. JSON file: Will extract addresses from 'delegator_stakes' array
    
    Required options:
    --file: Path to file with addresses
    """
    if addresses_file is None:
        console.print("[red]Error: Missing required option '--file'[/red]\n")
        console.print("[bold]Delegator Stakes Command Help:[/bold]")
        console.print("Calculate delegator stake balances (liquid + delegator rewards) for addresses.\n")
        console.print("[bold]Supported File Formats:[/bold]")
        console.print("  • Text file: One address per line")
        console.print("  • JSON file: Extracts from 'delegator_stakes' array")
        console.print("\n[bold]Required Options:[/bold]")
        console.print("  [cyan]--file[/cyan]  Path to file with addresses")
        console.print("\n[bold]Examples:[/bold]")
        console.print("  pocketknife treasury-tools delegator-stakes --file addresses.txt")
        console.print("  pocketknife treasury-tools delegator-stakes --file treasury.json")
        console.print("\n[dim]Use 'pocketknife treasury-tools delegator-stakes --help' for full help.[/dim]")
        raise typer.Exit(1)
    
    if not addresses_file.exists():
        console.print(f"[red]File not found:[/red] {addresses_file}")
        raise typer.Exit(1)

    addresses = load_addresses_from_file(addresses_file, "delegator_stakes")

    if not addresses:
        console.print("[red]No addresses found in the file. Exiting.[/red]")
        raise typer.Exit(1)

    console.print(f"[yellow]Querying delegator stake balances for {len(addresses)} addresses...[/yellow]")
    
    # Create table for results
    table = Table(title="Delegator Stake Balance Report")
    table.add_column("Address", style="cyan", no_wrap=True)
    table.add_column("Liquid (POKT)", justify="right", style="green")
    table.add_column("Delegator Rewards (POKT)", justify="right", style="yellow")
    table.add_column("Total (POKT)", justify="right", style="bold white")
    table.add_column("Status", justify="center")
    
    successful_queries = []
    failed_addresses = []
    total_liquid = 0.0
    total_delegator_rewards = 0.0
    
    for i, address in enumerate(addresses, 1):
        console.print(f"[dim]Querying {i}/{len(addresses)}: {address}[/dim]")
        
        liquid_balance, delegator_rewards, success, error = get_delegator_stake_balance(address)
        total_balance = liquid_balance + delegator_rewards
        
        if success:
            successful_queries.append((address, liquid_balance, delegator_rewards, total_balance))
            total_liquid += liquid_balance
            total_delegator_rewards += delegator_rewards
            table.add_row(
                address,
                f"{liquid_balance:,.2f}",
                f"{delegator_rewards:,.2f}",
                f"{total_balance:,.2f}",
                "[green]✓[/green]"
            )
        else:
            failed_addresses.append((address, error))
            table.add_row(
                address,
                "0.00",
                "0.00",
                "0.00",
                "[red]✗[/red]"
            )
    
    # Add separator row and totals
    table.add_section()
    grand_total = total_liquid + total_delegator_rewards
    table.add_row(
        "[bold]TOTAL[/bold]",
        f"[bold green]{total_liquid:,.2f}[/bold green]",
        f"[bold yellow]{total_delegator_rewards:,.2f}[/bold yellow]",
        f"[bold white]{grand_total:,.2f}[/bold white]",
        f"[dim]{len(successful_queries)}/{len(addresses)}[/dim]"
    )
    
    # Display results table
    console.print("\n")
    console.print(table)
    
    console.print(f"[dim]Successfully queried: {len(successful_queries)}/{len(addresses)} addresses[/dim]")
    
    # Show failed addresses if any
    if failed_addresses:
        console.print(f"\n[red]Failed to query {len(failed_addresses)} addresses:[/red]")
        for address, error in failed_addresses:
            console.print(f"  [red]•[/red] {address}: {error}")


def load_addresses_from_file(file_path: Path, json_key: str) -> list[str]:
    """
    Load addresses from either a JSON file (extracting the specified key) or a text file.
    Returns list of addresses.
    """
    try:
        with file_path.open() as f:
            content = f.read().strip()
            if content.startswith('{'):
                # It's a JSON file
                treasury_data = json.loads(content)
                addresses = treasury_data.get(json_key, [])
                if addresses:
                    console.print(f"[dim]Loaded {len(addresses)} addresses from '{json_key}' section[/dim]")
                return addresses
            else:
                # It's a text file
                addresses = [line.strip() for line in content.split('\n') if line.strip()]
                if addresses:
                    console.print(f"[dim]Loaded {len(addresses)} addresses from text file[/dim]")
                return addresses
    except json.JSONDecodeError:
        # Fall back to text file parsing
        with file_path.open() as f:
            addresses = [line.strip() for line in f if line.strip()]
            if addresses:
                console.print(f"[dim]Loaded {len(addresses)} addresses from text file[/dim]")
            return addresses


def validate_and_deduplicate_addresses(data: dict) -> dict:
    """
    Validate and deduplicate addresses in treasury data.
    Returns cleaned data or raises exit on errors.
    """
    liquid = data.get("liquid", [])
    app_stakes = data.get("app_stakes", [])
    node_stakes = data.get("node_stakes", [])
    validator_stakes = data.get("validator_stakes", [])
    delegator_stakes = data.get("delegator_stakes", [])
    
    # Check for duplicates within each array
    for array_name, addresses in [("liquid", liquid), ("app_stakes", app_stakes), ("node_stakes", node_stakes), ("validator_stakes", validator_stakes), ("delegator_stakes", delegator_stakes)]:
        if len(addresses) != len(set(addresses)):
            duplicates = [addr for addr in addresses if addresses.count(addr) > 1]
            unique_duplicates = list(set(duplicates))
            console.print(f"[red]Error: Duplicate addresses found within '{array_name}' array:[/red]")
            for dup in unique_duplicates:
                console.print(f"  [red]•[/red] {dup} appears {addresses.count(dup)} times")
            console.print(f"[yellow]Please remove duplicates from the '{array_name}' array and try again.[/yellow]")
            raise typer.Exit(1)
    
    # Check for cross-array duplicates
    all_addresses = set()
    conflicts = {}
    
    for array_name, addresses in [("liquid", liquid), ("app_stakes", app_stakes), ("node_stakes", node_stakes), ("validator_stakes", validator_stakes), ("delegator_stakes", delegator_stakes)]:
        for addr in addresses:
            if addr in all_addresses:
                if addr not in conflicts:
                    conflicts[addr] = []
                conflicts[addr].append(array_name)
            else:
                all_addresses.add(addr)
                conflicts[addr] = [array_name]
    
    # Find addresses that appear in multiple arrays
    cross_duplicates = {addr: arrays for addr, arrays in conflicts.items() if len(arrays) > 1}
    
    if cross_duplicates:
        console.print("[red]Error: Addresses found in multiple arrays (will cause double-counting of liquid balances):[/red]")
        for addr, arrays in cross_duplicates.items():
            console.print(f"  [red]•[/red] {addr} appears in: {', '.join(arrays)}")
        
        console.print("\n[yellow]Recommendation: Remove these addresses from the 'liquid' array since[/yellow]")
        console.print("[yellow]app_stakes, node_stakes, validator_stakes, and delegator_stakes already calculate liquid balances.[/yellow]")
        console.print("\n[yellow]Please fix the duplicate addresses and try again.[/yellow]")
        raise typer.Exit(1)
    
    return data


def load_treasury_addresses(file_path: Path) -> dict:
    """
    Load treasury addresses from JSON file.
    Expected format: {"liquid": [...], "app_stakes": [...], "node_stakes": [...], "validator_stakes": [...]}
    """
    try:
        with file_path.open() as f:
            data = json.load(f)
        
        # Validate structure
        if not isinstance(data, dict):
            raise ValueError("JSON file must contain an object")
        
        for key in ["liquid", "app_stakes", "node_stakes", "validator_stakes"]:
            if key not in data:
                data[key] = []
            elif not isinstance(data[key], list):
                raise ValueError(f"'{key}' must be an array")
        
        # Validate and deduplicate addresses
        data = validate_and_deduplicate_addresses(data)
        
        return data
    except json.JSONDecodeError as e:
        console.print(f"[red]Invalid JSON file:[/red] {e}")
        raise typer.Exit(1)
    except Exception as e:
        console.print(f"[red]Error reading file:[/red] {e}")
        raise typer.Exit(1)


def fetch_suppliers_for_owner(owner_address: str) -> list[str]:
    """
    Fetch all supplier operator addresses for a given owner address.
    Returns a sorted list of unique operator addresses.
    """
    console.print(f"[yellow]Fetching suppliers for owner: {owner_address}[/yellow]")
    
    cmd = [
        "pocketd", "q", "supplier", "list-suppliers",
        "--node", "https://shannon-grove-rpc.mainnet.poktroll.com",
        "--grpc-insecure=false",
        "-o", "json",
        "--page-limit=100000",
        "--page-count-total"
    ]
    
    try:
        console.print("[dim]Querying blockchain for all suppliers...[/dim]")
        result = subprocess.run(cmd, capture_output=True, text=True, timeout=120)
        
        if result.returncode != 0:
            console.print(f"[red]Error fetching suppliers:[/red] {result.stderr.strip()}")
            raise typer.Exit(1)
        
        console.print("[dim]Parsing supplier data...[/dim]")
        data = json.loads(result.stdout)
        suppliers = data.get("supplier", [])
        
        if not suppliers:
            console.print("[red]No suppliers found in the response[/red]")
            raise typer.Exit(1)
        
        console.print(f"[dim]Found {len(suppliers)} total suppliers, filtering for owner...[/dim]")
        
        # Filter suppliers by owner address and collect operator addresses
        operator_addresses = []
        for supplier in suppliers:
            if supplier.get("owner_address") == owner_address:
                operator_addr = supplier.get("operator_address")
                if operator_addr:
                    operator_addresses.append(operator_addr)
                    console.print(f"[green]  ✓[/green] {operator_addr}")
        
        # Sort and deduplicate
        unique_addresses = sorted(set(operator_addresses))
        
        console.print(f"\n[cyan]Found {len(operator_addresses)} supplier(s) ({len(unique_addresses)} unique)[/cyan]")
        
        return unique_addresses
        
    except subprocess.TimeoutExpired:
        console.print("[red]Timeout: Query took too long (>2 minutes)[/red]")
        raise typer.Exit(1)
    except json.JSONDecodeError as e:
        console.print(f"[red]Error parsing JSON response:[/red] {e}")
        raise typer.Exit(1)
    except Exception as e:
        console.print(f"[red]Unexpected error:[/red] {e}")
        raise typer.Exit(1)


<|MERGE_RESOLUTION|>--- conflicted
+++ resolved
@@ -23,10 +23,7 @@
     - add-services: Add or modify services from file
     - delete-keys: Delete keys from keyring
     - fetch-suppliers: Fetch supplier addresses
-<<<<<<< HEAD
     - stake-apps: Stake applications (single or batch)
-=======
->>>>>>> e2fd61c9
     - treasury: Calculate treasury balances
     - unstake: Mass-unstake operations
     - treasury-tools: Specific treasury operations
@@ -39,10 +36,7 @@
         console.print("  [cyan]add-services[/cyan]     Add or modify services from file")
         console.print("  [cyan]delete-keys[/cyan]      Delete keys from keyring")
         console.print("  [cyan]fetch-suppliers[/cyan]  Fetch supplier addresses")
-<<<<<<< HEAD
         console.print("  [cyan]stake-apps[/cyan]       Stake applications (single or batch)")
-=======
->>>>>>> e2fd61c9
         console.print("  [cyan]treasury[/cyan]         Calculate treasury balances")
         console.print("  [cyan]treasury-tools[/cyan]   Specific treasury operations")
         console.print("  [cyan]unstake[/cyan]          Mass-unstake operations")

--- conflicted
+++ resolved
@@ -23,11 +23,8 @@
     - add-services: Add or modify services from file
     - delete-keys: Delete keys from keyring
     - fetch-suppliers: Fetch supplier addresses
-<<<<<<< HEAD
     - import-keys: Import keys from mnemonic file
-=======
     - stake-apps: Stake applications (single or batch)
->>>>>>> 9ae8fcb7
     - treasury: Calculate treasury balances
     - unstake: Mass-unstake operations
     - treasury-tools: Specific treasury operations
@@ -40,11 +37,8 @@
         console.print("  [cyan]add-services[/cyan]     Add or modify services from file")
         console.print("  [cyan]delete-keys[/cyan]      Delete keys from keyring")
         console.print("  [cyan]fetch-suppliers[/cyan]  Fetch supplier addresses")
-<<<<<<< HEAD
         console.print("  [cyan]import-keys[/cyan]      Import keys from mnemonic file")
-=======
         console.print("  [cyan]stake-apps[/cyan]       Stake applications (single or batch)")
->>>>>>> 9ae8fcb7
         console.print("  [cyan]treasury[/cyan]         Calculate treasury balances")
         console.print("  [cyan]treasury-tools[/cyan]   Specific treasury operations")
         console.print("  [cyan]unstake[/cyan]          Mass-unstake operations")

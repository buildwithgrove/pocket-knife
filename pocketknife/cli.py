--- conflicted
+++ resolved
@@ -30,11 +30,8 @@
     - add-services: Add or modify services from file
     - delete-keys: Delete keys from keyring
     - fetch-suppliers: Fetch supplier addresses
-<<<<<<< HEAD
     - generate-keys: Generate multiple keys with mnemonics
-=======
     - stake-apps: Stake applications (single or batch)
->>>>>>> 9ae8fcb7
     - treasury: Calculate treasury balances
     - unstake: Mass-unstake operations
     - treasury-tools: Specific treasury operations
@@ -47,11 +44,8 @@
         console.print("  [cyan]add-services[/cyan]     Add or modify services from file")
         console.print("  [cyan]delete-keys[/cyan]      Delete keys from keyring")
         console.print("  [cyan]fetch-suppliers[/cyan]  Fetch supplier addresses")
-<<<<<<< HEAD
         console.print("  [cyan]generate-keys[/cyan]    Generate multiple keys with mnemonics")
-=======
         console.print("  [cyan]stake-apps[/cyan]       Stake applications (single or batch)")
->>>>>>> 9ae8fcb7
         console.print("  [cyan]treasury[/cyan]         Calculate treasury balances")
         console.print("  [cyan]treasury-tools[/cyan]   Specific treasury operations")
         console.print("  [cyan]unstake[/cyan]          Mass-unstake operations")
